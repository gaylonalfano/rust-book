## How to Write Tests

Tests are Rust functions that verify that the non-test code is functioning in
the expected manner. The bodies of test functions typically perform these three
actions:

1. Set up any needed data or state.
2. Run the code you want to test.
3. Assert the results are what you expect.

Let’s look at the features Rust provides specifically for writing tests that
take these actions, which include the `test` attribute, a few macros, and the
`should_panic` attribute.

### The Anatomy of a Test Function

At its simplest, a test in Rust is a function that’s annotated with the `test`
attribute. Attributes are metadata about pieces of Rust code; one example is
the `derive` attribute we used with structs in Chapter 5. To change a function
into a test function, add `#[test]` on the line before `fn`. When you run your
tests with the `cargo test` command, Rust builds a test runner binary that runs
the functions annotated with the `test` attribute and reports on whether each
test function passes or fails.

In Chapter 7, we saw that when we make a new library project with Cargo, a test
module with a test function in it is automatically generated for us. This
module helps you start writing your tests so you don’t have to look up the
exact structure and syntax of test functions every time you start a new
project. You can add as many additional test functions and as many test modules
as you want!

We’ll explore some aspects of how tests work by experimenting with the template
test generated for us without actually testing any code. Then we’ll write some
real-world tests that call some code that we’ve written and assert that its
behavior is correct.

Let’s create a new library project called `adder`:

```text
$ cargo new adder --lib
     Created library `adder` project
$ cd adder
```

The contents of the *src/lib.rs* file in your `adder` library should look like
[Listing 11-1][Listing-11-1]:

<span class="filename">Filename: src/lib.rs</span>

[Listing-11-1]: #Listing-11-1
<a name="Listing-11-1"></a>

```rust
# fn main() {}
#[cfg(test)]
mod tests {
    #[test]
    fn it_works() {
        assert_eq!(2 + 2, 4);
    }
}
```

<span class="caption">Listing 11-1: The test module and function generated
automatically by `cargo new`</span>

For now, let’s ignore the top two lines and focus on the function to see how it
works. Note the `#[test]` annotation before the `fn` line: this attribute
indicates this is a test function, so the test runner knows to treat this
function as a test. We could also have non-test functions in the `tests` module
to help set up common scenarios or perform common operations, so we need to
indicate which functions are tests by using the `#[test]` attribute.

The function body uses the `assert_eq!` macro to assert that 2 + 2 equals 4.
This assertion serves as an example of the format for a typical test. Let’s run
it to see that this test passes.

The `cargo test` command runs all tests in our project, as shown in [Listing 11-2][Listing-11-2]:

[Listing-11-2]: #Listing-11-2
<a name="Listing-11-2"></a>

```text
$ cargo test
   Compiling adder v0.1.0 (file:///projects/adder)
    Finished dev [unoptimized + debuginfo] target(s) in 0.22 secs
     Running target/debug/deps/adder-ce99bcc2479f4607

running 1 test
test tests::it_works ... ok

test result: ok. 1 passed; 0 failed; 0 ignored; 0 measured; 0 filtered out

   Doc-tests adder

running 0 tests

test result: ok. 0 passed; 0 failed; 0 ignored; 0 measured; 0 filtered out
```

<span class="caption">Listing 11-2: The output from running the automatically
generated test</span>

Cargo compiled and ran the test. After the `Compiling`, `Finished`, and
`Running` lines is the line `running 1 test`. The next line shows the name
of the generated test function, called `it_works`, and the result of running
that test, `ok`. The overall summary of running the tests appears next. The
text `test result: ok.` means that all the tests passed, and the portion that
reads `1 passed; 0 failed` totals the number of tests that passed or failed.

Because we don’t have any tests we’ve marked as ignored, the summary shows `0
ignored`. We also haven’t filtered the tests being run, so the end of the
summary shows `0 filtered out`. We’ll talk about ignoring and filtering out
tests in the next section, “Controlling How Tests Are Run.”

The `0 measured` statistic is for benchmark tests that measure performance.
Benchmark tests are, as of this writing, only available in nightly Rust. See
[the documentation about benchmark tests][bench] to learn more.

[bench]: ../../unstable-book/library-features/test.html

The next part of the test output, which starts with `Doc-tests adder`, is for
the results of any documentation tests. We don’t have any documentation tests
yet, but Rust can compile any code examples that appear in our API
documentation. This feature helps us keep our docs and our code in sync! We’ll
discuss how to write documentation tests in the “Documentation Comments”
section of Chapter 14. For now, we’ll ignore the `Doc-tests` output.

Let’s change the name of our test to see how that changes the test output.
Change the `it_works` function to a different name, such as `exploration`, like
so:

<span class="filename">Filename: src/lib.rs</span>

```rust
# fn main() {}
#[cfg(test)]
mod tests {
    #[test]
    fn exploration() {
        assert_eq!(2 + 2, 4);
    }
}
```

Then run `cargo test` again. The output now shows `exploration` instead of
`it_works`:

```text
running 1 test
test tests::exploration ... ok

test result: ok. 1 passed; 0 failed; 0 ignored; 0 measured; 0 filtered out
```

Let’s add another test, but this time we’ll make a test that fails! Tests fail
when something in the test function panics. Each test is run in a new thread,
and when the main thread sees that a test thread has died, the test is marked
as failed. We talked about the simplest way to cause a panic in Chapter 9,
which is to call the `panic!` macro. Enter the new test, `another`, so your
*src/lib.rs* file looks like [Listing 11-3][Listing-11-3]:

<span class="filename">Filename: src/lib.rs</span>

[Listing-11-3]: #Listing-11-3
<a name="Listing-11-3"></a>

```rust,panics
# fn main() {}
#[cfg(test)]
mod tests {
    #[test]
    fn exploration() {
        assert_eq!(2 + 2, 4);
    }

    #[test]
    fn another() {
        panic!("Make this test fail");
    }
}
```

<span class="caption">Listing 11-3: Adding a second test that will fail because
we call the `panic!` macro</span>

Run the tests again using `cargo test`. The output should look like [Listing 11-4][Listing-11-4],
which shows that our `exploration` test passed and `another` failed:

[Listing-11-4]: #Listing-11-4
<a name="Listing-11-4"></a>

```text
running 2 tests
test tests::exploration ... ok
test tests::another ... FAILED

failures:

---- tests::another stdout ----
    thread 'tests::another' panicked at 'Make this test fail', src/lib.rs:10:8
note: Run with `RUST_BACKTRACE=1` for a backtrace.

failures:
    tests::another

test result: FAILED. 1 passed; 1 failed; 0 ignored; 0 measured; 0 filtered out

error: test failed
```

<span class="caption">Listing 11-4: Test results when one test passes and one
test fails</span>

Instead of `ok`, the line `test tests::another` shows `FAILED`. Two new
sections appear between the individual results and the summary: the first
section displays the detailed reason for each test failure. In this case,
`another` failed because it `panicked at 'Make this test fail'`, which happened
on line 10 in the *src/lib.rs* file. The next section lists just the names of
all the failing tests, which is useful when there are lots of tests and lots of
detailed failing test output. We can use the name of a failing test to run just
that test to more easily debug it; we’ll talk more about ways to run tests in
the “Controlling How Tests Are Run” section.

The summary line displays at the end: overall, our test result is `FAILED`.
We had one test pass and one test fail.

Now that you’ve seen what the test results look like in different scenarios,
let’s look at some macros other than `panic!` that are useful in tests.

### Checking Results with the `assert!` Macro

The `assert!` macro, provided by the standard library, is useful when you want
to ensure that some condition in a test evaluates to `true`. We give the
`assert!` macro an argument that evaluates to a Boolean. If the value is
`true`, `assert!` does nothing and the test passes. If the value is `false`,
the `assert!` macro calls the `panic!` macro, which causes the test to fail.
Using the `assert!` macro helps us check that our code is functioning in the
way we intend.

In Chapter 5, [Listing 5-15][Listing-5-15], we used a `Rectangle` struct and a `can_hold`
method, which are repeated here in [Listing 11-5][Listing-11-5]. Let’s put this code in the
*src/lib.rs* file and write some tests for it using the `assert!` macro.

<span class="filename">Filename: src/lib.rs</span>

[Listing-11-5]: #Listing-11-5
<a name="Listing-11-5"></a>

```rust
# fn main() {}
#[derive(Debug)]
pub struct Rectangle {
    length: u32,
    width: u32,
}

impl Rectangle {
    pub fn can_hold(&self, other: &Rectangle) -> bool {
        self.length > other.length && self.width > other.width
    }
}
```

<span class="caption">Listing 11-5: Using the `Rectangle` struct and its
`can_hold` method from Chapter 5</span>

The `can_hold` method returns a Boolean, which means it’s a perfect use case
for the `assert!` macro. In [Listing 11-6][Listing-11-6], we write a test that exercises the
`can_hold` method by creating a `Rectangle` instance that has a length of 8 and
a width of 7 and asserting that it can hold another `Rectangle` instance that
has a length of 5 and a width of 1:

<span class="filename">Filename: src/lib.rs</span>

[Listing-11-6]: #Listing-11-6
<a name="Listing-11-6"></a>

```rust
# fn main() {}
#[cfg(test)]
mod tests {
    use super::*;

    #[test]
    fn larger_can_hold_smaller() {
        let larger = Rectangle { length: 8, width: 7 };
        let smaller = Rectangle { length: 5, width: 1 };

        assert!(larger.can_hold(&smaller));
    }
}
```

<span class="caption">Listing 11-6: A test for `can_hold` that checks whether a
larger rectangle can indeed hold a smaller rectangle</span>

Note that we’ve added a new line inside the `tests` module: `use super::*;`.
The `tests` module is a regular module that follows the usual visibility rules
we covered in Chapter 7 in the “Privacy Rules” section. Because the `tests`
module is an inner module, we need to bring the code under test in the outer
module into the scope of the inner module. We use a glob here so anything we
define in the outer module is available to this `tests` module.

We’ve named our test `larger_can_hold_smaller`, and we’ve created the two
`Rectangle` instances that we need. Then we called the `assert!` macro and
passed it the result of calling `larger.can_hold(&smaller)`. This expression
is supposed to return `true`, so our test should pass. Let’s find out!

```text
running 1 test
test tests::larger_can_hold_smaller ... ok

test result: ok. 1 passed; 0 failed; 0 ignored; 0 measured; 0 filtered out
```

It does pass! Let’s add another test, this time asserting that a smaller
rectangle cannot hold a larger rectangle:

<span class="filename">Filename: src/lib.rs</span>

```rust
# fn main() {}
#[cfg(test)]
mod tests {
    use super::*;

    #[test]
    fn larger_can_hold_smaller() {
        // --snip--
    }

    #[test]
    fn smaller_cannot_hold_larger() {
        let larger = Rectangle { length: 8, width: 7 };
        let smaller = Rectangle { length: 5, width: 1 };

        assert!(!smaller.can_hold(&larger));
    }
}
```

Because the correct result of the `can_hold` function in this case is `false`,
we need to negate that result before we pass it to the `assert!` macro. As a
result, our test will pass if `can_hold` returns `false`:

```text
running 2 tests
test tests::smaller_cannot_hold_larger ... ok
test tests::larger_can_hold_smaller ... ok

test result: ok. 2 passed; 0 failed; 0 ignored; 0 measured; 0 filtered out
```

Two tests that pass! Now let’s see what happens to our test results when we
introduce a bug in our code. Let’s change the implementation of the `can_hold`
method by replacing the greater-than sign with a less-than sign when it
compares the lengths:

```rust,not_desired_behavior
# fn main() {}
# #[derive(Debug)]
# pub struct Rectangle {
#     length: u32,
#     width: u32,
# }
// --snip--

impl Rectangle {
    pub fn can_hold(&self, other: &Rectangle) -> bool {
        self.length < other.length && self.width > other.width
    }
}
```

Running the tests now produces the following:

```text
running 2 tests
test tests::smaller_cannot_hold_larger ... ok
test tests::larger_can_hold_smaller ... FAILED

failures:

---- tests::larger_can_hold_smaller stdout ----
    thread 'tests::larger_can_hold_smaller' panicked at 'assertion failed:
    larger.can_hold(&smaller)', src/lib.rs:22:8
note: Run with `RUST_BACKTRACE=1` for a backtrace.

failures:
    tests::larger_can_hold_smaller

test result: FAILED. 1 passed; 1 failed; 0 ignored; 0 measured; 0 filtered out
```

Our tests caught the bug! Because `larger.length` is 8 and `smaller.length` is
5, the comparison of the lengths in `can_hold` now returns `false`: 8 is not
less than 5.

### Testing Equality with the `assert_eq!` and `assert_ne!` Macros

A common way to test functionality is to compare the result of the code under
test to the value you expect the code to return to make sure they’re equal. You
could do this using the `assert!` macro and passing it an expression using the
`==` operator. However, this is such a common test that the standard library
provides a pair of macros—`assert_eq!` and `assert_ne!`—to perform this test
more conveniently. These macros compare two arguments for equality or
inequality, respectively. They’ll also print the two values if the assertion
fails, which makes it easier to see *why* the test failed; conversely, the
`assert!` macro only indicates that it got a `false` value for the `==`
expression, not the values that lead to the `false` value.

In [Listing 11-7][Listing-11-7], we write a function named `add_two` that adds `2` to its
parameter and returns the result. Then we test this function using the
`assert_eq!` macro.

<span class="filename">Filename: src/lib.rs</span>

[Listing-11-7]: #Listing-11-7
<a name="Listing-11-7"></a>

```rust
# fn main() {}
pub fn add_two(a: i32) -> i32 {
    a + 2
}

#[cfg(test)]
mod tests {
    use super::*;

    #[test]
    fn it_adds_two() {
        assert_eq!(4, add_two(2));
    }
}
```

<span class="caption">Listing 11-7: Testing the function `add_two` using the
`assert_eq!` macro</span>

Let’s check that it passes!

```text
running 1 test
test tests::it_adds_two ... ok

test result: ok. 1 passed; 0 failed; 0 ignored; 0 measured; 0 filtered out
```

The first argument we gave to the `assert_eq!` macro, `4`, is equal to the
result of calling `add_two(2)`. The line for this test is `test
tests::it_adds_two ... ok`, and the `ok` text indicates that our test passed!

Let’s introduce a bug into our code to see what it looks like when a test that
uses `assert_eq!` fails. Change the implementation of the `add_two` function to
instead add `3`:

```rust,not_desired_behavior
# fn main() {}
pub fn add_two(a: i32) -> i32 {
    a + 3
}
```

Run the tests again:

```text
running 1 test
test tests::it_adds_two ... FAILED

failures:

---- tests::it_adds_two stdout ----
        thread 'tests::it_adds_two' panicked at 'assertion failed: `(left == right)`
  left: `4`,
 right: `5`', src/lib.rs:11:8
note: Run with `RUST_BACKTRACE=1` for a backtrace.

failures:
    tests::it_adds_two

test result: FAILED. 0 passed; 1 failed; 0 ignored; 0 measured; 0 filtered out
```

Our test caught the bug! The `it_adds_two` test failed, displaying the message
`` assertion failed: `(left == right)` `` and showing that `left` was `4` and
`right` was `5`. This message is useful and helps us start debugging: it means
the `left` argument to `assert_eq!` was `4` but the `right` argument, where we
had `add_two(2)`, was `5`.

Note that in some languages and test frameworks, the parameters to the
functions that assert two values are equal are called `expected` and `actual`,
and the order in which we specify the arguments matters. However, in Rust,
they’re called `left` and `right`, and the order in which we specify the value
we expect and the value that the code under test produces doesn’t matter. We
could write the assertion in this test as `assert_eq!(add_two(2), 4)`, which
would result in a failure message that displays `` assertion failed: `(left ==
right)` `` and that `left` was `5` and `right` was `4`.

The `assert_ne!` macro will pass if the two values we give it are not equal and
fail if they’re equal. This macro is most useful for cases when we’re not sure
what a value *will* be, but we know what the value definitely *won’t* be if our
code is functioning as we intend. For example, if we’re testing a function that
is guaranteed to change its input in some way, but the way in which the input
is changed depends on the day of the week that we run our tests, the best thing
to assert might be that the output of the function is not equal to the input.

Under the surface, the `assert_eq!` and `assert_ne!` macros use the operators
`==` and `!=`, respectively. When the assertions fail, these macros print their
arguments using debug formatting, which means the values being compared must
implement the `PartialEq` and `Debug` traits. All the primitive types and most
of the standard library types implement these traits. For structs and enums
that you define, you’ll need to implement `PartialEq` to assert that values of
those types are equal or not equal. You’ll need to implement `Debug` to print
the values when the assertion fails. Because both traits are derivable traits,
as mentioned in [Listing 5-12][Listing-5-12] in Chapter 5, this is usually as straightforward
as adding the `#[derive(PartialEq, Debug)]` annotation to your struct or enum
definition. See Appendix C, “Derivable Traits,” for more details about these
and other derivable traits.

### Adding Custom Failure Messages

You can also add a custom message to be printed with the failure message as
optional arguments to the `assert!`, `assert_eq!`, and `assert_ne!` macros. Any
arguments specified after the one required argument to `assert!` or the two
required arguments to `assert_eq!` and `assert_ne!` are passed along to the
`format!` macro (discussed in Chapter 8 in the “Concatenation with the `+`
Operator or the `format!` Macro” section), so you can pass a format string that
contains `{}` placeholders and values to go in those placeholders. Custom
messages are useful to document what an assertion means; when a test fails,
you’ll have a better idea of what the problem is with the code.

For example, let’s say we have a function that greets people by name and we
want to test that the name we pass into the function appears in the output:

<span class="filename">Filename: src/lib.rs</span>

```rust
# fn main() {}
pub fn greeting(name: &str) -> String {
    format!("Hello {}!", name)
}

#[cfg(test)]
mod tests {
    use super::*;

    #[test]
    fn greeting_contains_name() {
        let result = greeting("Carol");
        assert!(result.contains("Carol"));
    }
}
```

The requirements for this program haven’t been agreed upon yet, and we’re
pretty sure the `Hello` text at the beginning of the greeting will change. We
decided we don’t want to have to update the test when the requirements change,
so instead of checking for exact equality to the value returned from the
`greeting` function, we’ll just assert that the output contains the text of the
input parameter.

Let’s introduce a bug into this code by changing `greeting` to not include
`name` to see what this test failure looks like:

```rust,not_desired_behavior
# fn main() {}
pub fn greeting(name: &str) -> String {
    String::from("Hello!")
}
```

Running this test produces the following:

```text
running 1 test
test tests::greeting_contains_name ... FAILED

failures:

---- tests::greeting_contains_name stdout ----
        thread 'tests::greeting_contains_name' panicked at 'assertion failed:
result.contains("Carol")', src/lib.rs:12:8
note: Run with `RUST_BACKTRACE=1` for a backtrace.

failures:
    tests::greeting_contains_name
```

This result just indicates that the assertion failed and which line the
assertion is on. A more useful failure message in this case would print the
value we got from the `greeting` function. Let’s change the test function,
giving it a custom failure message made from a format string with a placeholder
filled in with the actual value we got from the `greeting` function:

```rust,ignore
#[test]
fn greeting_contains_name() {
    let result = greeting("Carol");
    assert!(
        result.contains("Carol"),
        "Greeting did not contain name, value was `{}`", result
    );
}
```

Now when we run the test, we’ll get a more informative error message:

```text
---- tests::greeting_contains_name stdout ----
        thread 'tests::greeting_contains_name' panicked at 'Greeting did not
contain name, value was `Hello!`', src/lib.rs:12:8
note: Run with `RUST_BACKTRACE=1` for a backtrace.
```

We can see the value we actually got in the test output, which would help us
debug what happened instead of what we were expecting to happen.

### Checking for Panics with `should_panic`

In addition to checking that our code returns the correct values we expect,
it’s also important to check that our code handles error conditions as we
expect. For example, consider the `Guess` type that we created in Chapter 9,
<<<<<<< HEAD
[Listing 9-9][Listing-9-9]. Other code that uses `Guess` depends on the guarantee that `Guess`
=======
Listing 9-10. Other code that uses `Guess` depends on the guarantee that `Guess`
>>>>>>> 9d43c9b0
instances will contain only values between 1 and 100. We can write a test that
ensures that attempting to create a `Guess` instance with a value outside that
range panics.

We do this by adding another attribute, `should_panic`, to our test function.
This attribute makes a test pass if the code inside the function panics; the
test will fail if the code inside the function doesn’t panic.

[Listing 11-8][Listing-11-8] shows a test that checks that the error conditions of `Guess::new`
happen when we expect them to:

<span class="filename">Filename: src/lib.rs</span>

[Listing-11-8]: #Listing-11-8
<a name="Listing-11-8"></a>

```rust
# fn main() {}
pub struct Guess {
    value: i32,
}

impl Guess {
    pub fn new(value: i32) -> Guess {
        if value < 1 || value > 100 {
            panic!("Guess value must be between 1 and 100, got {}.", value);
        }

        Guess {
            value
        }
    }
}

#[cfg(test)]
mod tests {
    use super::*;

    #[test]
    #[should_panic]
    fn greater_than_100() {
        Guess::new(200);
    }
}
```

<span class="caption">Listing 11-8: Testing that a condition will cause a
`panic!`</span>

We place the `#[should_panic]` attribute after the `#[test]` attribute and
before the test function it applies to. Let’s look at the result when this test
passes:

```text
running 1 test
test tests::greater_than_100 ... ok

test result: ok. 1 passed; 0 failed; 0 ignored; 0 measured; 0 filtered out
```

Looks good! Now let’s introduce a bug in our code by removing the condition
that the `new` function will panic if the value is greater than 100:

```rust,not_desired_behavior
# fn main() {}
# pub struct Guess {
#     value: i32,
# }
#
// --snip--

impl Guess {
    pub fn new(value: i32) -> Guess {
        if value < 1  {
            panic!("Guess value must be between 1 and 100, got {}.", value);
        }

        Guess {
            value
        }
    }
}
```

When we run the test in [Listing 11-8][Listing-11-8], it will fail:

```text
running 1 test
test tests::greater_than_100 ... FAILED

failures:

failures:
    tests::greater_than_100

test result: FAILED. 0 passed; 1 failed; 0 ignored; 0 measured; 0 filtered out
```

We don’t get a very helpful message in this case, but when we look at the test
function, we see that it’s annotated with `#[should_panic]`. The failure we got
means that the code in the test function did not cause a panic.

Tests that use `should_panic` can be imprecise because they only indicate that
the code has caused some panic. A `should_panic` test would pass even if the
test panics for a different reason than the one we were expecting to happen. To
make `should_panic` tests more precise, we can add an optional `expected`
parameter to the `should_panic` attribute. The test harness will make sure that
the failure message contains the provided text. For example, consider the
modified code for `Guess` in [Listing 11-9][Listing-11-9] where the `new` function panics with
different messages depending on whether the value is too small or too large:

<span class="filename">Filename: src/lib.rs</span>

[Listing-11-9]: #Listing-11-9
<a name="Listing-11-9"></a>

```rust
# fn main() {}
# pub struct Guess {
#     value: i32,
# }
#
// --snip--

impl Guess {
    pub fn new(value: i32) -> Guess {
        if value < 1 {
            panic!("Guess value must be greater than or equal to 1, got {}.",
                   value);
        } else if value > 100 {
            panic!("Guess value must be less than or equal to 100, got {}.",
                   value);
        }

        Guess {
            value
        }
    }
}

#[cfg(test)]
mod tests {
    use super::*;

    #[test]
    #[should_panic(expected = "Guess value must be less than or equal to 100")]
    fn greater_than_100() {
        Guess::new(200);
    }
}
```

<span class="caption">Listing 11-9: Testing that a condition will cause a
`panic!` with a particular panic message</span>

This test will pass because the value we put in the `should_panic` attribute’s
`expected` parameter is a substring of the message that the `Guess::new`
function panics with. We could have specified the entire panic message that we
expect, which in this case would be `Guess value must be less than or equal to
100, got 200.` What you choose to specify in the expected parameter for
`should_panic` depends on how much of the panic message is unique or dynamic
and how precise you want your test to be. In this case, a substring of the
panic message is enough to ensure that the code in the test function executes
the `else if value > 100` case.

To see what happens when a `should_panic` test with an `expected` message
fails, let’s again introduce a bug into our code by swapping the bodies of the
`if value < 1` and the `else if value > 100` blocks:

```rust,ignore,not_desired_behavior
if value < 1 {
    panic!("Guess value must be less than or equal to 100, got {}.", value);
} else if value > 100 {
    panic!("Guess value must be greater than or equal to 1, got {}.", value);
}
```

This time when we run the `should_panic` test, it will fail:

```text
running 1 test
test tests::greater_than_100 ... FAILED

failures:

---- tests::greater_than_100 stdout ----
        thread 'tests::greater_than_100' panicked at 'Guess value must be
greater than or equal to 1, got 200.', src/lib.rs:11:12
note: Run with `RUST_BACKTRACE=1` for a backtrace.
note: Panic did not include expected string 'Guess value must be less than or
equal to 100'

failures:
    tests::greater_than_100

test result: FAILED. 0 passed; 1 failed; 0 ignored; 0 measured; 0 filtered out
```

The failure message indicates that this test did indeed panic as we expected,
but the panic message did not include the expected string `'Guess value must be
less than or equal to 100'`. The panic message that we did get in this case was
`Guess value must be greater than or equal to 1, got 200.` Now we can start
figuring out where our bug is!

### Using `Result<T, E>` in tests

So far, we've written tests that panic when they fail. We can also write tests
that use `Result<T, E>` too! Here's that first example, but with results instead:

```rust
#[cfg(test)]
mod tests {
    #[test]
    fn it_works() -> Result<(), String> {
        if 2 + 2 == 4 {
            Ok(())
        } else {
            Err(String::from("two plus two does not equal four"))
        }
    }
}
```

Here, we've changed the `it_works` function to return a result. And in the body,
rather than `assert_eq!`, we return `Ok(())` for the success case, and an `Err`
with a `String` inside for the failure case. As before, this test will fail or
succeed, but instead of being based on panics, it will use the `Result<T, E>` to
make that determination. Because of this, you can't use `#[should_panic]` with one
of these functions; you should have it be returning an `Err` instead!

Now that you know several ways to write tests, let’s look at what is happening
when we run our tests and explore the different options we can use with `cargo
test`.

[Listing-5-12]: ch05-02-example-structs.html#Listing-5-12
[Listing-5-15]: ch05-03-method-syntax.html#Listing-5-15
[Listing-11-1]: ch11-01-writing-tests.html#Listing-11-1
[Listing-11-2]: ch11-01-writing-tests.html#Listing-11-2
[Listing-11-3]: ch11-01-writing-tests.html#Listing-11-3
[Listing-11-4]: ch11-01-writing-tests.html#Listing-11-4
[Listing-11-5]: ch11-01-writing-tests.html#Listing-11-5
[Listing-11-6]: ch11-01-writing-tests.html#Listing-11-6
[Listing-11-7]: ch11-01-writing-tests.html#Listing-11-7
[Listing-11-8]: ch11-01-writing-tests.html#Listing-11-8
[Listing-11-9]: ch11-01-writing-tests.html#Listing-11-9
[Listing-9-9]: ch09-02-recoverable-errors-with-result.html#Listing-9-9<|MERGE_RESOLUTION|>--- conflicted
+++ resolved
@@ -622,11 +622,7 @@
 In addition to checking that our code returns the correct values we expect,
 it’s also important to check that our code handles error conditions as we
 expect. For example, consider the `Guess` type that we created in Chapter 9,
-<<<<<<< HEAD
-[Listing 9-9][Listing-9-9]. Other code that uses `Guess` depends on the guarantee that `Guess`
-=======
-Listing 9-10. Other code that uses `Guess` depends on the guarantee that `Guess`
->>>>>>> 9d43c9b0
+[Listing 9-10][Listing-9-10]. Other code that uses `Guess` depends on the guarantee that `Guess`
 instances will contain only values between 1 and 100. We can write a test that
 ensures that attempting to create a `Guess` instance with a value outside that
 range panics.
@@ -872,4 +868,4 @@
 [Listing-11-7]: ch11-01-writing-tests.html#Listing-11-7
 [Listing-11-8]: ch11-01-writing-tests.html#Listing-11-8
 [Listing-11-9]: ch11-01-writing-tests.html#Listing-11-9
-[Listing-9-9]: ch09-02-recoverable-errors-with-result.html#Listing-9-9+[Listing-9-10]: ch09-03-to-panic-or-not-to-panic.html#Listing-9-10