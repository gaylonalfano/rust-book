[[questions]]
id = "f0ec64fa-262f-4819-8379-acad7aaf8be2"
type = "Tracing"
prompt.program = """
#[derive(Debug)]
struct Rectangle {
  width: u32,
  height: u32,
}

fn main() {
  let rect1 = Rectangle {
    width: 30,
    height: 50,
  };

  let a = area(rect1);
  println!("{:?} {}", rect1, a);
}

fn area(rectangle: Rectangle) -> u32 {
  rectangle.width * rectangle.height
}
"""
answer.doesCompile = false
answer.lineNumber = 14
context = """ 
`rect1` is moved by calling `area`, so it cannot be used on the next line.
"""

[[questions]]
id = "9ce4156e-4112-4101-a2c7-51758ceca639"
type = "MultipleChoice"
prompt.prompt = "Which statement best describes a difference between the `Display` and `Debug` traits?"
<<<<<<< HEAD
answer.answer = "`Display` is for showing values to an end-user, while `Debug` is not"
=======
answer.answer = "`Display` is for presenting values to an end-user, while `Debug` is for developers' internal use"
>>>>>>> f684d026
prompt.distractors = [
  "`Display` is for printing values to the console, while `Debug` is for viewing values in a debugger",
  "`Display` cannot be implemented for structs, while `Debug` can be implemented for structs",
  "There is no difference, `Display` and `Debug` are aliases for the same trait."
]<|MERGE_RESOLUTION|>--- conflicted
+++ resolved
@@ -32,11 +32,7 @@
 id = "9ce4156e-4112-4101-a2c7-51758ceca639"
 type = "MultipleChoice"
 prompt.prompt = "Which statement best describes a difference between the `Display` and `Debug` traits?"
-<<<<<<< HEAD
-answer.answer = "`Display` is for showing values to an end-user, while `Debug` is not"
-=======
 answer.answer = "`Display` is for presenting values to an end-user, while `Debug` is for developers' internal use"
->>>>>>> f684d026
 prompt.distractors = [
   "`Display` is for printing values to the console, while `Debug` is for viewing values in a debugger",
   "`Display` cannot be implemented for structs, while `Debug` can be implemented for structs",
