--- conflicted
+++ resolved
@@ -31,7 +31,6 @@
 in that template with particular data to create values of the type. For
 example, we can declare a particular user as shown in Listing 5-2.
 
-<<<<<<< HEAD
 ```aquascope,interpreter
 #struct User {
 #    active: bool,
@@ -47,12 +46,6 @@
         sign_in_count: 1,
     };`[]`
 }
-=======
-<span class="filename">Filename: src/main.rs</span>
-
-```rust
-{{#rustdoc_include ../listings/ch05-using-structs-to-structure-related-data/listing-05-02/src/main.rs:here}}
->>>>>>> 21cf8408
 ```
 
 <span class="caption">Listing 5-2: Creating an instance of the `User`
@@ -64,7 +57,6 @@
 particular field. Listing 5-3 shows how to change the value in the `email`
 field of a mutable `User` instance.
 
-<<<<<<< HEAD
 ```aquascope,interpreter
 #struct User {
 #    active: bool,
@@ -82,12 +74,6 @@
 
     user1.email = String::from("anotheremail@example.com");`[]`
 }
-=======
-<span class="filename">Filename: src/main.rs</span>
-
-```rust
-{{#rustdoc_include ../listings/ch05-using-structs-to-structure-related-data/listing-05-03/src/main.rs:here}}
->>>>>>> 21cf8408
 ```
 
 <span class="caption">Listing 5-3: Changing the value in the `email` field of a
@@ -152,7 +138,6 @@
 regularly, without the update syntax. We set a new value for `email` but
 otherwise use the same values from `user1` that we created in Listing 5-2.
 
-<<<<<<< HEAD
 ```aquascope,interpreter
 #struct User {
 #    active: bool,
@@ -176,12 +161,6 @@
         sign_in_count: user1.sign_in_count,
     };`[]`
 }
-=======
-<span class="filename">Filename: src/main.rs</span>
-
-```rust
-{{#rustdoc_include ../listings/ch05-using-structs-to-structure-related-data/listing-05-06/src/main.rs:here}}
->>>>>>> 21cf8408
 ```
 
 <span class="caption">Listing 5-6: Creating a new `User` instance using one of
@@ -209,7 +188,6 @@
 many fields as we want in any order, regardless of the order of the fields in
 the struct’s definition.
 
-<<<<<<< HEAD
 Note that the struct update syntax uses `=` like an assignment; this is
 because it moves the data, just as we saw in the ["What Is Ownership?"][move]<!-- ignore --> section. In this example, we can no
 longer use `user1` after creating `user2` because the `String` in the
@@ -219,18 +197,6 @@
 valid after creating `user2`. The types of `active` and `sign_in_count` are
 types that implement the `Copy` trait, so the behavior we discussed in the
 [“Copying vs. Moving Out of a Vector”][copy]<!-- ignore --> section would apply.
-=======
-Note that the struct update syntax uses `=` like an assignment; this is because
-it moves the data, just as we saw in the [“Variables and Data Interacting with
-Move”][move]<!-- ignore --> section. In this example, we can no longer use
-`user1` as a whole after creating `user2` because the `String` in the
-`username` field of `user1` was moved into `user2`. If we had given `user2` new
-`String` values for both `email` and `username`, and thus only used the
-`active` and `sign_in_count` values from `user1`, then `user1` would still be
-valid after creating `user2`. Both `active` and `sign_in_count` are types that
-implement the `Copy` trait, so the behavior we discussed in the [“Stack-Only
-Data: Copy”][copy]<!-- ignore --> section would apply.
->>>>>>> 21cf8408
 
 ### Using Tuple Structs Without Named Fields to Create Different Types
 
@@ -276,19 +242,12 @@
 in Chapter 10. Here’s an example of declaring and instantiating a unit struct
 named `AlwaysEqual`:
 
-<<<<<<< HEAD
 ```aquascope,interpreter
 struct AlwaysEqual;
 
 fn main() {
     let subject = AlwaysEqual;`[]`
 }
-=======
-<span class="filename">Filename: src/main.rs</span>
-
-```rust
-{{#rustdoc_include ../listings/ch05-using-structs-to-structure-related-data/no-listing-04-unit-like-structs/src/main.rs}}
->>>>>>> 21cf8408
 ```
 
 To define `AlwaysEqual`, we use the `struct` keyword, the name we want, and
@@ -438,11 +397,6 @@
 add `> ` before every line -->
 
 [tuples]: ch03-02-data-types.html#the-tuple-type
-<<<<<<< HEAD
 [move]: ch04-01-what-is-ownership.html
 [copy]: ch04-03-fixing-ownership-errors.html#fixing-an-unsafe-program-copying-vs-moving-out-of-a-vector
-[differentfields]: ch04-03-fixing-ownership-errors.html#fixing-a-safe-program-mutating-different-tuple-fields
-=======
-[move]: ch04-01-what-is-ownership.html#variables-and-data-interacting-with-move
-[copy]: ch04-01-what-is-ownership.html#stack-only-data-copy
->>>>>>> 21cf8408
+[differentfields]: ch04-03-fixing-ownership-errors.html#fixing-a-safe-program-mutating-different-tuple-fields