
[TOC]

# Writing Automated Tests

> Program testing can be a very effective way to show the presence of bugs, but
> it is hopelessly inadequate for showing their absence.
<<<<<<< HEAD
>
=======
>>>>>>> d3c81502
> Edsger W. Dijkstra, “The Humble Programmer” (1972)

Correctness in our programs means that our code does what we intend for it to
do. Rust is a programming language that cares a lot about correctness, but
correctness is a complex topic and isn’t easy to prove. Rust’s type system
shoulders a huge part of this burden, but the type system cannot catch every
kind of incorrectness. As such, Rust includes support for writing software
tests within the language itself.

<<<<<<< HEAD
As an example, say we write a function called `add_two` that adds two to a
number passed to it. This function’s signature accepts an integer as a
parameter and returns an integer as a result. When we implement and compile
that function, Rust will do all the type checking and borrow checking that
we’ve seen so far. Those checks will make sure that, for instance, we aren’t
passing a `String` value or an invalid reference to this function. What Rust
*can’t* check is that this function will do precisely what we intend: return
the parameter plus two, rather than, say, the parameter plus 10 or the
parameter minus 50! That’s where tests come in.
=======
As an example, say we write a function called `add_two` that adds two to
whatever number is passed to it. This function’s signature accepts an integer
as a parameter and returns an integer as a result. When we implement and
compile that function, Rust will do all the type checking and borrow checking
that we’ve seen so far to make sure that, for instance, we aren’t passing a
`String` value or an invalid reference to this function. What Rust *can’t*
check is that this function will do precisely what we intend: return the
parameter plus two, rather than, say, the parameter plus 10 or the parameter
minus 50! That’s where tests come in.
>>>>>>> d3c81502

We can write tests that assert, for example, that when we pass `3` to the
`add_two` function, we get `5` back. We can run these tests whenever we make
changes to our code to make sure any existing correct behavior has not changed.

Testing is a complex skill, and we cannot hope to cover everything about how to
write good tests in one chapter of a book, so here we’ll just discuss the
mechanics of Rust’s testing facilities. We’ll talk about the annotations and
macros available to you when writing your tests, the default behavior and
options provided for running your tests, and how to organize tests into unit
tests and integration tests.

## How to Write Tests

<<<<<<< HEAD
Tests are Rust functions that verify non-test code is functioning in the
program in the expected manner. The bodies of test functions typically contain
some setup, running the code we want to test, then asserting that the results
are what we expect. Let’s look at the features Rust provides specifically for
writing tests: the `test` attribute, a few macros, and the `should_panic`
attribute.
=======
Tests are Rust functions that verify that the non-test code in the program is
functioning in the expected manner. The bodies of test functions typically run
some setup code, then run the code we want to test, then assert whether the
results are what we expect. Let’s look at the features Rust provides
specifically for writing tests: the `test` attribute, a few macros, and the
`should_panic` attribute.
>>>>>>> d3c81502

### The Anatomy of a Test Function

At its simplest, a test in Rust is a function that’s annotated with the `test`
attribute. Attributes are metadata about pieces of Rust code: the `derive`
attribute that we used with structs in Chapter 5 is one example. To make a
function into a test function, we add `#[test]` on the line before `fn`. When
we run our tests with the `cargo test` command, Rust will build a test runner
binary that runs the functions annotated with the `test` attribute and reports
on whether each test function passes or fails.

<<<<<<< HEAD
<!-- is it annotated with `test` by the user, or only automatically? I think
it's the latter, and has edited with a more active tone to make that clear, but
please change if I'm wrong -->
<!-- What do you mean by "only automatically"? The reader should be typing in
`#test` on their own when they add new test functions; there's nothing special
about that text. I'm not sure what part of this chapter implied "only
automatically", can you point out where that's happening if we haven't taken
care of it? /Carol -->

=======
>>>>>>> d3c81502
We saw in Chapter 7 that when you make a new library project with Cargo, a test
module with a test function in it is automatically generated for us. This is to
help us get started writing our tests, since we don’t have to go look up the
exact structure and syntax of test functions every time we start a new project.
We can add as many additional test functions and as many test modules as we
want, though!

We’re going to explore some aspects of how tests work by experimenting with the
template test generated for us, without actually testing any code. Then we’ll
write some real-world tests that call some code that we’ve written and assert
that its behavior is correct.

Let’s create a new library project called `adder`:

```
$ cargo new adder
     Created library `adder` project
$ cd adder
```

The contents of the `src/lib.rs` file in your adder library should be as
follows:

Filename: src/lib.rs

```
#[cfg(test)]
mod tests {
    #[test]
    fn it_works() {
    }
}
```

Listing 11-1: The test module and function generated automatically for us by
`cargo new`

For now, let’s ignore the top two lines and focus on the function to see how it
works. Note the `#[test]` annotation before the `fn` line: this attribute
indicates this is a test function, so that the test runner knows to treat this
function as a test. We could also have non-test functions in the `tests` module
to help set up common scenarios or perform common operations, so we need to
indicate which functions are tests with the `#[test]` attribute.

The function currently has no body, which means there is no code to fail the
test; an empty test is a passing test! Let’s run it and see that this test
passes.

The `cargo test` command runs all tests we have in our project, as shown in
Listing 11-2:

```
$ cargo test
   Compiling adder v0.1.0 (file:///projects/adder)
    Finished dev [unoptimized + debuginfo] target(s) in 0.22 secs
     Running target/debug/deps/adder-ce99bcc2479f4607

running 1 test
test tests::it_works ... ok

test result: ok. 1 passed; 0 failed; 0 ignored; 0 measured

   Doc-tests adder

running 0 tests

test result: ok. 0 passed; 0 failed; 0 ignored; 0 measured
```

Listing 11-2: The output from running the one automatically generated test

Cargo compiled and ran our test. After the `Compiling`, `Finished`, and
`Running` lines, we see the line `running 1 test`. The next line shows the name
of the generated test function, called `it_works`, and the result of running
that test, `ok`. Then we see the overall summary of running the tests: `test
result: ok.` means all the tests passed. `1 passed; 0 failed` adds up the
number of tests that passed or failed.

We don’t have any tests we’ve marked as ignored, so the summary says `0
ignored`. We’re going to talk about ignoring tests in the next section on
different ways to run tests. The `0 measured` statistic is for benchmark tests
that measure performance. Benchmark tests are, as of this writing, only
available in nightly Rust. See Appendix D for more information about nightly
Rust.

The next part of the test output that starts with `Doc-tests adder` is for the
results of any documentation tests. We don’t have any documentation tests yet,
but Rust can compile any code examples that appear in our API documentation.
This feature helps us keep our docs and our code in sync! We’ll be talking
about how to write documentation tests in the “Documentation Comments” section
of Chapter 14. We’re going to ignore the `Doc-tests` output for now.

<<<<<<< HEAD
<!-- I might suggest changing the name of the function, could be misconstrued
as part of the test output! -->
<!-- `it_works` is always the name that `cargo new` generates for the first
test function, though. We wanted to show the reader what happens when you run
the tests immediately after generating a new project; they pass without you
needing to change anything. I've added a bit to walk through changing the
function name and seeing how the output changes; I hope that's sufficient.
/Carol -->

=======
>>>>>>> d3c81502
Let’s change the name of our test and see how that changes the test output.
Give the `it_works` function a different name, such as `exploration`, like so:

Filename: src/lib.rs

```
#[cfg(test)]
mod tests {
    #[test]
    fn exploration() {
    }
}
```

And run `cargo test` again. In the output, we’ll now see `exploration` instead
of `it_works`:

```
running 1 test
test tests::exploration ... ok

test result: ok. 1 passed; 0 failed; 0 ignored; 0 measured
```

Let’s add another test, but this time we’ll make a test that fails! Tests fail
when something in the test function panics. We talked about the simplest way to
cause a panic in Chapter 9: call the `panic!` macro! Type in the new test so
that your `src/lib.rs` now looks like Listing 11-3:

Filename: src/lib.rs

```
#[cfg(test)]
mod tests {
    #[test]
    fn exploration() {
    }

    #[test]
    fn another() {
        panic!("Make this test fail");
    }
}
```

Listing 11-3: Adding a second test; one that will fail since we call the
`panic!` macro

And run the tests again with `cargo test`. The output should look like Listing
11-4, which shows that our `exploration` test passed and `another` failed:

```
running 2 tests
test tests::exploration ... ok
test tests::another ... FAILED

failures:

---- tests::another stdout ----
	thread 'tests::another' panicked at 'Make this test fail', src/lib.rs:9
note: Run with `RUST_BACKTRACE=1` for a backtrace.

failures:
    tests::another

test result: FAILED. 1 passed; 1 failed; 0 ignored; 0 measured

error: test failed
```

Listing 11-4: Test results when one test passes and one test fails

Instead of `ok`, the line `test tests::another` says `FAILED`. We have two new
sections between the individual results and the summary: the first section
displays the detailed reason for the test failures. In this case, `another`
failed because it `panicked at 'Make this test fail'`, which happened on
*src/lib.rs* line 9. The next section lists just the names of all the failing
tests, which is useful when there are lots of tests and lots of detailed
failing test output. We can use the name of a failing test to run just that
test in order to more easily debug it; we’ll talk more about ways to run tests
in the next section.

Finally, we have the summary line: overall, our test result is `FAILED`. We had
1 test pass and 1 test fail.

Now that we’ve seen what the test results look like in different scenarios,
let’s look at some macros other than `panic!` that are useful in tests.

### Checking Results with the `assert!` Macro

The `assert!` macro, provided by the standard library, is useful when you want
to ensure that some condition in a test evaluates to `true`. We give the
`assert!` macro an argument that evaluates to a boolean. If the value is `true`,
`assert!` does nothing and the test passes. If the value is `false`, `assert!`
calls the `panic!` macro, which causes the test to fail. This is one macro that
helps us check that our code is functioning in the way we intend.

Remember all the way back in Chapter 5, Listing 5-9, where we had a `Rectangle`
struct and a `can_hold` method, repeated here in Listing 11-5. Let’s put this
code in *src/lib.rs* instead of *src/main.rs* and write some tests for it using
the `assert!` macro.

Filename: src/lib.rs

```
#[derive(Debug)]
pub struct Rectangle {
    length: u32,
    width: u32,
}

impl Rectangle {
    pub fn can_hold(&self, other: &Rectangle) -> bool {
        self.length > other.length && self.width > other.width
    }
}
```

Listing 11-5: The `Rectangle` struct and its `can_hold` method from Chapter 5

The `can_hold` method returns a boolean, which means it’s a perfect use case
for the `assert!` macro. In Listing 11-6, let’s write a test that exercises the
`can_hold` method by creating a `Rectangle` instance that has a length of 8 and
a width of 7, and asserting that it can hold another `Rectangle` instance that
has a length of 5 and a width of 1:

Filename: src/lib.rs

```
#[cfg(test)]
mod tests {
    use super::*;

    #[test]
    fn larger_can_hold_smaller() {
        let larger = Rectangle { length: 8, width: 7 };
        let smaller = Rectangle { length: 5, width: 1 };

        assert!(larger.can_hold(&smaller));
    }
}
```

Listing 11-6: A test for `can_hold` that checks that a larger rectangle indeed
holds a smaller rectangle

Note that we’ve added a new line inside the `tests` module: `use super::*;`.
The `tests` module is a regular module that follows the usual visibility rules
we covered in Chapter 7. Because we’re in an inner module, we need to bring the
code under test in the outer module into the scope of the inner module. We’ve
chosen to use a glob here so that anything we define in the outer module is
available to this `tests` module.

We’ve named our test `larger_can_hold_smaller`, and we’ve created the two
`Rectangle` instances that we need. Then we called the `assert!` macro and
passed it the result of calling `larger.can_hold(&smaller)`. This expression is
supposed to return `true`, so our test should pass. Let’s find out!

```
running 1 test
test tests::larger_can_hold_smaller ... ok

test result: ok. 1 passed; 0 failed; 0 ignored; 0 measured
```

It does pass! Let’s add another test, this time asserting that a smaller
rectangle cannot hold a larger rectangle:

Filename: src/lib.rs

```
#[cfg(test)]
mod tests {
    use super::*;

    #[test]
    fn larger_can_hold_smaller() {
        let larger = Rectangle { length: 8, width: 7 };
        let smaller = Rectangle { length: 5, width: 1 };

        assert!(larger.can_hold(&smaller));
    }

    #[test]
    fn smaller_cannot_hold_larger() {
        let larger = Rectangle { length: 8, width: 7 };
        let smaller = Rectangle { length: 5, width: 1 };

        assert!(!smaller.can_hold(&larger));
    }
}
```

Because the correct result of the `can_hold` function in this case is `false`,
we need to negate that result before we pass it to the `assert!` macro. This
way, our test will pass if `can_hold` returns `false`:

```
running 2 tests
test tests::smaller_cannot_hold_larger ... ok
test tests::larger_can_hold_smaller ... ok

test result: ok. 2 passed; 0 failed; 0 ignored; 0 measured
```

Two passing tests! Now let’s see what happens to our test results if we
introduce a bug in our code. Let’s change the implementation of the `can_hold`
method to have a less-than sign when it compares the lengths where it’s
supposed to have a greater-than sign:

```
#[derive(Debug)]
pub struct Rectangle {
    length: u32,
    width: u32,
}

impl Rectangle {
    pub fn can_hold(&self, other: &Rectangle) -> bool {
        self.length < other.length && self.width > other.width
    }
}
```

Running the tests now produces:

```
running 2 tests
test tests::smaller_cannot_hold_larger ... ok
test tests::larger_can_hold_smaller ... FAILED

failures:

---- tests::larger_can_hold_smaller stdout ----
	thread 'tests::larger_can_hold_smaller' panicked at 'assertion failed:
    larger.can_hold(&smaller)', src/lib.rs:22
note: Run with `RUST_BACKTRACE=1` for a backtrace.

failures:
    tests::larger_can_hold_smaller

test result: FAILED. 1 passed; 1 failed; 0 ignored; 0 measured
```

Our tests caught the bug! Since `larger.length` is 8 and `smaller.length` is 5,
the comparison of the lengths in `can_hold` now returns `false` since 8 is not
less than 5.

### Testing Equality with the `assert_eq!` and `assert_ne!` Macros

A common way to test functionality is to take the result of the code under test
and the value we expect the code to return and check that they’re equal. We
could do this using the `assert!` macro and passing it an expression using the
`==` operator. However, this is such a common test that the standard library
provides a pair of macros to perform this test more conveniently: `assert_eq!`
and `assert_ne!`. These macros compare two arguments for equality or
inequality, respectively. They’ll also print out the two values if the
assertion fails, so that it’s easier to see *why* the test failed, while the
`assert!` macro only tells us that it got a `false` value for the `==`
expression, not the values that lead to the `false` value.

In Listing 11-7, let’s write a function named `add_two` that adds two to its
parameter and returns the result. Then let’s test this function using the
`assert_eq!` macro:

Filename: src/lib.rs

```
pub fn add_two(a: i32) -> i32 {
    a + 2
}

#[cfg(test)]
mod tests {
    use super::*;

    #[test]
    fn it_adds_two() {
        assert_eq!(4, add_two(2));
    }
}
```

Listing 11-7: Testing the function `add_two` using the `assert_eq!` macro

Let’s check that it passes!

```
running 1 test
test tests::it_adds_two ... ok

test result: ok. 1 passed; 0 failed; 0 ignored; 0 measured
```

The first argument we gave to the `assert_eq!` macro, 4, is equal to the result
of calling `add_two(2)`. We see a line for this test that says `test
tests::it_adds_two ... ok`, and the `ok` text indicates that our test passed!

Let’s introduce a bug into our code to see what it looks like when a test that
uses `assert_eq!` fails. Change the implementation of the `add_two` function to
instead add 3:

```
pub fn add_two(a: i32) -> i32 {
    a + 3
}
```

And run the tests again:

```
running 1 test
test tests::it_adds_two ... FAILED

failures:

---- tests::it_adds_two stdout ----
	thread 'tests::it_adds_two' panicked at 'assertion failed: `(left ==
    right)` (left: `4`, right: `5`)', src/lib.rs:11
note: Run with `RUST_BACKTRACE=1` for a backtrace.

failures:
    tests::it_adds_two

test result: FAILED. 0 passed; 1 failed; 0 ignored; 0 measured
```

Our test caught the bug! The `it_adds_two` test failed with the message ``
assertion failed: `(left == right)` (left: `4`, right: `5`) ``. This message is
useful and helps us get started debugging: it says the `left` argument to
`assert_eq!` was 4, but the `right` argument, where we had `add_two(2)`, was 5.

Note that in some languages and test frameworks, the parameters to the
functions that assert two values are equal are called `expected` and `actual`
and the order in which we specify the arguments matters. However, in Rust,
they’re called `left` and `right` instead, and the order in which we specify
the value we expect and the value that the code under test produces doesn’t
matter. We could have written the assertion in this test as
`assert_eq!(add_two(2), 4)`, which would result in a failure message that says
`` assertion failed: `(left == right)` (left: `5`, right: `4`) ``.

The `assert_ne!` macro will pass if the two values we give to it are not equal
and fail if they are equal. This macro is most useful for cases when we’re not
sure exactly what a value *will* be, but we know what the value definitely
*won’t* be, if our code is functioning as we intend. For example, if we have a
function that is guaranteed to change its input in some way, but the way in
which the input is changed depends on the day of the week that we run our
tests, the best thing to assert might be that the output of the function is not
equal to the input.

Under the surface, the `assert_eq!` and `assert_ne!` macros use the operators
`==` and `!=`, respectively. When the assertions fail, these macros print their
arguments using debug formatting, which means the values being compared must
implement the `PartialEq` and `Debug` traits. All of the primitive types and
most of the standard library types implement these traits. For structs and
enums that you define, you’ll need to implement `PartialEq` in order to be able
to assert that values of those types are equal or not equal. You’ll need to
implement `Debug` in order to be able to print out the values in the case that
the assertion fails. Because both of these traits are derivable traits, as we
mentioned in Chapter 5, this is usually as straightforward as adding the
`#[derive(PartialEq, Debug)]` annotation to your struct or enum definition. See
Appendix C for more details about these and other derivable traits.

### Custom Failure Messages

We can also add a custom message to be printed with the failure message as
optional arguments to `assert!`, `assert_eq!`, and `assert_ne!`. Any arguments
specified after the one required argument to `assert!` or the two required
arguments to `assert_eq!` and `assert_ne!` are passed along to the `format!`
macro that we talked about in Chapter 8, so you can pass a format string that
contains `{}` placeholders and values to go in the placeholders. Custom
messages are useful in order to document what an assertion means, so that when
the test fails, we have a better idea of what the problem is with the code.

For example, let’s say we have a function that greets people by name, and we
want to test that the name we pass into the function appears in the output:

Filename: src/lib.rs

```
pub fn greeting(name: &str) -> String {
    format!("Hello {}!", name)
}

#[cfg(test)]
mod tests {
    use super::*;

    #[test]
    fn greeting_contains_name() {
        let result = greeting("Carol");
        assert!(result.contains("Carol"));
    }
}
```

The requirements for this program haven’t been agreed upon yet, and we’re
pretty sure the `Hello` text at the beginning of the greeting will change. We
decided we don’t want to have to update the test for the name when that
happens, so instead of checking for exact equality to the value returned from
the `greeting` function, we’re just going to assert that the output contains
the text of the input parameter.

Let’s introduce a bug into this code to see what this test failure looks like,
by changing `greeting` to not include `name`:

```
pub fn greeting(name: &str) -> String {
    String::from("Hello!")
}
```

Running this test produces:

```
running 1 test
test tests::greeting_contains_name ... FAILED

failures:

---- tests::greeting_contains_name stdout ----
	thread 'tests::greeting_contains_name' panicked at 'assertion failed:
    result.contains("Carol")', src/lib.rs:12
note: Run with `RUST_BACKTRACE=1` for a backtrace.

failures:
    tests::greeting_contains_name
```

This just tells us that the assertion failed and which line the assertion is
on. A more useful failure message in this case would print the value we did get
from the `greeting` function. Let’s change the test function to have a custom
failure message made from a format string with a placeholder filled in with the
actual value we got from the `greeting` function:

```
#[test]
fn greeting_contains_name() {
    let result = greeting("Carol");
    assert!(
        result.contains("Carol"),
        "Greeting did not contain name, value was `{}`", result
    );
}
```

Now if we run the test again, we’ll get a much more informative error message:

```
---- tests::greeting_contains_name stdout ----
    thread 'tests::greeting_contains_name' panicked at 'Greeting did not contain
    name, value was `Hello`', src/lib.rs:12
note: Run with `RUST_BACKTRACE=1` for a backtrace.
```

We can see the value we actually got in the test output, which would help us
debug what happened instead of what we were expecting to happen.

### Checking for Panics with `should_panic`

In addition to checking that our code returns the correct values we expect,
it’s also important to check that our code handles error conditions as we
expect. For example, consider the `Guess` type that we created in Chapter 9 in
Listing 9-8. Other code that uses `Guess` is depending on the guarantee that
`Guess` instances will only contain values between 1 and 100. We can write a
test that ensures that attempting to create a `Guess` instance with a value
outside that range panics.

We can do this by adding another attribute, `should_panic`, to our test
function. This attribute makes a test pass if the code inside the function
panics, and the test will fail if the code inside the function doesn't panic.

Listing 11-8 shows how we’d write a test that checks the error conditions of
`Guess::new` happen when we expect:

Filename: src/lib.rs

```
struct Guess {
    value: u32,
}

impl Guess {
    pub fn new(value: u32) -> Guess {
        if value < 1 || value > 100 {
            panic!("Guess value must be between 1 and 100, got {}.", value);
        }

        Guess {
            value
        }
    }
}

#[cfg(test)]
mod tests {
    use super::*;

    #[test]
    #[should_panic]
    fn greater_than_100() {
        Guess::new(200);
    }
}
```

Listing 11-8: Testing that a condition will cause a `panic!`

The `#[should_panic]` attribute goes after the `#[test]` attribute and before
the test function it applies to. Let’s see what it looks like when this test
passes:

```
running 1 test
test tests::greater_than_100 ... ok

test result: ok. 1 passed; 0 failed; 0 ignored; 0 measured
```

Looks good! Now let’s introduce a bug in our code, by removing the condition
that the `new` function will panic if the value is greater than 100:

```
impl Guess {
    pub fn new(value: u32) -> Guess {
        if value < 1  {
            panic!("Guess value must be between 1 and 100, got {}.", value);
        }

        Guess {
            value
        }
    }
}
```

If we run the test from Listing 11-8, it will fail:

```
running 1 test
test tests::greater_than_100 ... FAILED

failures:

failures:
    tests::greater_than_100

test result: FAILED. 0 passed; 1 failed; 0 ignored; 0 measured
```

We don’t get a very helpful message in this case, but once we look at the test
function, we can see that it’s annotated with `#[should_panic]`. The failure we
got means that the code in the function, `Guess::new(200)`, did not cause a
panic.

`should_panic` tests can be imprecise, however, because they only tell us that
the code has caused some panic. A `should_panic` test would pass even if the
test panics for a different reason than the one we were expecting to happen. To
make `should_panic` tests more precise, we can add an optional `expected`
parameter to the `should_panic` attribute. The test harness will make sure that
the failure message contains the provided text. For example, consider the
modified code for `Guess` in Listing 11-9 where the `new` function panics with
different messages depending on whether the value was too small or too large:

Filename: src/lib.rs

```
struct Guess {
    value: u32,
}

impl Guess {
    pub fn new(value: u32) -> Guess {
        if value < 1 {
            panic!("Guess value must be greater than or equal to 1, got {}.",
                   value);
        } else if value > 100 {
            panic!("Guess value must be less than or equal to 100, got {}.",
                   value);
        }

        Guess {
            value
        }
    }
}

#[cfg(test)]
mod tests {
    use super::*;

    #[test]
    #[should_panic(expected = "Guess value must be less than or equal to 100")]
    fn greater_than_100() {
        Guess::new(200);
    }
}
```

Listing 11-9: Testing that a condition will cause a `panic!` with a particular
panic message

This test will pass, because the value we put in the `expected` parameter of
the `should_panic` attribute is a substring of the message that the
`Guess::new` function panics with. We could have specified the whole panic
message that we expect, which in this case would be `Guess value must be less
than or equal to 100, got 200.` It depends on how much of the panic message is
unique or dynamic and how precise you want your test to be. In this case, a
substring of the panic message is enough to ensure that the code in the
function that gets run is the `else if value > 100` case.

To see what happens when a `should_panic` test with an `expected` message
fails, let’s again introduce a bug into our code by swapping the bodies of the
`if value < 1` and the `else if value > 100` blocks:

```
if value < 1 {
    panic!("Guess value must be less than or equal to 100, got {}.", value);
} else if value > 100 {
    panic!("Guess value must be greater than or equal to 1, got {}.", value);
}
```

This time when we run the `should_panic` test, it will fail:

```
running 1 test
test tests::greater_than_100 ... FAILED

failures:

---- tests::greater_than_100 stdout ----
	thread 'tests::greater_than_100' panicked at 'Guess value must be greater
    than or equal to 1, got 200.', src/lib.rs:10
note: Run with `RUST_BACKTRACE=1` for a backtrace.
note: Panic did not include expected string 'Guess value must be less than or
equal to 100'

failures:
    tests::greater_than_100

test result: FAILED. 0 passed; 1 failed; 0 ignored; 0 measured
```

The failure message indicates that this test did indeed panic as we expected,
but the panic message `did not include expected string 'Guess value must be
less than or equal to 100'`. We can see the panic message that we did get,
which in this case was `Guess value must be greater than or equal to 1, got
200.` We could then start figuring out where our bug was!

Now that we’ve gone over ways to write tests, let’s look at what is happening
when we run our tests and talk about the different options we can use with
`cargo test`.

## Controlling How Tests are Run

Just as `cargo run` compiles your code and then runs the resulting binary,
`cargo test` compiles your code in test mode and runs the resulting test
binary. There are options you can use to change the default behavior of `cargo
test`. For example, the default behavior of the binary produced by `cargo test`
is to run all the tests in parallel and capture output generated during test
runs, preventing it from being displayed to make it easier to read the output
related to the test results. You can change this default behavior by specifying
command line options.

Some command line options can be passed to `cargo test`, and some need to be
passed instead to the resulting test binary. To separate these two types of
arguments, you list the arguments that go to `cargo test`, then the separator
`--`, and then the arguments that go to the test binary. Running `cargo test
--help` will tell you about the options that go with `cargo test`, and running
`cargo test -- --help` will tell you about the options that go after the
separator `--`.

### Running Tests in Parallel or Consecutively

When multiple tests are run, by default they run in parallel using threads.
This means the tests will finish running faster, so that we can get faster
feedback on whether or not our code is working. Since the tests are running at
the same time, you should take care that your tests do not depend on each other
or on any shared state, including a shared environment such as the current
working directory or environment variables.

For example, say each of your tests runs some code that creates a file on disk
named `test-output.txt` and writes some data to that file. Then each test reads
the data in that file and asserts that the file contains a particular value,
which is different in each test. Because the tests are all run at the same
time, one test might overwrite the file between when another test writes and
reads the file. The second test will then fail, not because the code is
incorrect, but because the tests have interfered with each other while running
in parallel. One solution would be to make sure each test writes to a different
file; another solution is to run the tests one at a time.

If you don’t want to run the tests in parallel, or if you want more
fine-grained control over the number of threads used, you can send the
`--test-threads` flag and the number of threads you want to use to the test
binary. For example:

```
$ cargo test -- --test-threads=1
```

We set the number of test threads to 1, telling the program not to use any
parallelism. This will take longer than running them in parallel, but the tests
won’t be potentially interfering with each other if they share state.

### Showing Function Output

By default, if a test passes, Rust’s test library captures anything printed to
standard output. For example, if we call `println!` in a test and the test
passes, we won’t see the `println!` output in the terminal: we’ll only see the
line that says the test passed. If a test fails, we’ll see whatever was printed
to standard output with the rest of the failure message.

For example, Listing 11-10 has a silly function that prints out the value of
its parameter and then returns 10. We then have a test that passes and a test
that fails:

Filename: src/lib.rs

```
fn prints_and_returns_10(a: i32) -> i32 {
    println!("I got the value {}", a);
    10
}

#[cfg(test)]
mod tests {
    use super::*;

    #[test]
    fn this_test_will_pass() {
        let value = prints_and_returns_10(4);
        assert_eq!(10, value);
    }

    #[test]
    fn this_test_will_fail() {
        let value = prints_and_returns_10(8);
        assert_eq!(5, value);
    }
}
```

Listing 11-10: Tests for a function that calls `println!`

The output we’ll see when we run these tests with `cargo test` is:

```
running 2 tests
test tests::this_test_will_pass ... ok
test tests::this_test_will_fail ... FAILED

failures:

---- tests::this_test_will_fail stdout ----
	I got the value 8
thread 'tests::this_test_will_fail' panicked at 'assertion failed: `(left ==
right)` (left: `5`, right: `10`)', src/lib.rs:19
note: Run with `RUST_BACKTRACE=1` for a backtrace.

failures:
    tests::this_test_will_fail

test result: FAILED. 1 passed; 1 failed; 0 ignored; 0 measured
```

Note that nowhere in this output do we see `I got the value 4`, which is what
gets printed when the test that passes runs. That output has been captured. The
output from the test that failed, `I got the value 8`, appears in the section
of the test summary output that also shows the cause of the test failure.

If we want to be able to see printed values for passing tests as well, the
output capture behavior can be disabled by using the `--nocapture` flag:

```
$ cargo test -- --nocapture
```

Running the tests from Listing 11-10 again with the `--nocapture` flag now
shows:

```
running 2 tests
I got the value 4
I got the value 8
test tests::this_test_will_pass ... ok
thread 'tests::this_test_will_fail' panicked at 'assertion failed: `(left ==
right)` (left: `5`, right: `10`)', src/lib.rs:19
note: Run with `RUST_BACKTRACE=1` for a backtrace.
test tests::this_test_will_fail ... FAILED

failures:

failures:
    tests::this_test_will_fail

test result: FAILED. 1 passed; 1 failed; 0 ignored; 0 measured
```

Note that the output for the tests and the test results is interleaved; this is
because the tests are running in parallel as we talked about in the previous
section. Try using both the `--test-threads=1` option and the `--nocapture`
function and see what the output looks like then!

### Running a Subset of Tests by Name

Sometimes, running a full test suite can take a long time. If you’re working on
code in a particular area, you might want to run only the tests pertaining to
that code. You can choose which tests to run by passing `cargo test` the name
or names of the test/s you want to run as an argument.

To demonstrate how to run a subset of tests, we’ll create three tests for our
`add_two` function as shown in Listing 11-11 and choose which ones to run:

Filename: src/lib.rs

```
pub fn add_two(a: i32) -> i32 {
    a + 2
}

#[cfg(test)]
mod tests {
    use super::*;

    #[test]
    fn add_two_and_two() {
        assert_eq!(4, add_two(2));
    }

    #[test]
    fn add_three_and_two() {
        assert_eq!(5, add_two(3));
    }

    #[test]
    fn one_hundred() {
        assert_eq!(102, add_two(100));
    }
}
```

Listing 11-11: Three tests with a variety of names

If we run the tests without passing any arguments, as we’ve already seen, all
the tests will run in parallel:

```
running 3 tests
test tests::add_two_and_two ... ok
test tests::add_three_and_two ... ok
test tests::one_hundred ... ok

test result: ok. 3 passed; 0 failed; 0 ignored; 0 measured
```

#### Running Single Tests

We can pass the name of any test function to `cargo test` to run only that test:

```
$ cargo test one_hundred
    Finished dev [unoptimized + debuginfo] target(s) in 0.0 secs
     Running target/debug/deps/adder-06a75b4a1f2515e9

running 1 test
test tests::one_hundred ... ok

test result: ok. 1 passed; 0 failed; 0 ignored; 0 measured
```

We can’t specify the names of multiple tests in this way, only the first value
given to `cargo test` will be used.

#### Filtering to Run Multiple Tests

However, we can specify part of a test name, and any test whose name matches
that value will get run. For example, since two of our tests’ names contain
`add`, we can run those two by running `cargo test add`:

```
$ cargo test add
    Finished dev [unoptimized + debuginfo] target(s) in 0.0 secs
     Running target/debug/deps/adder-06a75b4a1f2515e9

running 2 tests
test tests::add_two_and_two ... ok
test tests::add_three_and_two ... ok

test result: ok. 2 passed; 0 failed; 0 ignored; 0 measured
```

This ran all tests with `add` in the name. Also note that the module in which
tests appear becomes part of the test’s name, so we can run all the tests in a
module by filtering on the module’s name.
<<<<<<< HEAD

<!-- in what kind of situation might you need to run only some tests, when you
have lots and lots in a program? -->
<!-- We covered this in the first paragraph of the "Running a Subset of Tests
by Name" section, do you think it should be repeated so soon? Most people who
use tests have sufficient motivation for wanting to run a subset of the tests,
they just need to know how to do it with Rust, so we don't think this is a
point that needs to be emphasized multiple times. /Carol -->
=======
>>>>>>> d3c81502

### Ignore Some Tests Unless Specifically Requested

Sometimes a few specific tests can be very time-consuming to execute, so you
might want to exclude them during most runs of `cargo test`. Rather than
listing as arguments all tests you do want to run, we can instead annotate the
time consuming tests with the `ignore` attribute to exclude them:

Filename: src/lib.rs

```
#[test]
fn it_works() {
    assert!(true);
}

#[test]
#[ignore]
fn expensive_test() {
    // code that takes an hour to run
}
```

We add the `#[ignore]` line to the test we want to exclude, after `#[test]`.
Now if we run our tests, we’ll see `it_works` runs, but `expensive_test` does
not:

```
$ cargo test
   Compiling adder v0.1.0 (file:///projects/adder)
    Finished dev [unoptimized + debuginfo] target(s) in 0.24 secs
     Running target/debug/deps/adder-ce99bcc2479f4607

running 2 tests
test expensive_test ... ignored
test it_works ... ok

test result: ok. 1 passed; 0 failed; 1 ignored; 0 measured

   Doc-tests adder

running 0 tests

test result: ok. 0 passed; 0 failed; 0 ignored; 0 measured
```

`expensive_test` is listed as `ignored`. If we want to run only the ignored
tests, we can ask for them to be run with `cargo test -- --ignored`:

```
$ cargo test -- --ignored
    Finished dev [unoptimized + debuginfo] target(s) in 0.0 secs
     Running target/debug/deps/adder-ce99bcc2479f4607

running 1 test
test expensive_test ... ok

test result: ok. 1 passed; 0 failed; 0 ignored; 0 measured
```

By controlling which tests run, you can make sure your `cargo test` results
will be fast. When you’re at a point that it makes sense to check the results
of the `ignored` tests and you have time to wait for the results, you can
choose to run `cargo test -- --ignored` instead.

## Test Organization

As mentioned at the start of the chapter, testing is a large discipline, and
different people use different terminology and organization. The Rust community
tends to think about tests in terms of two main categories: *unit tests* and
*integration tests*. Unit tests are smaller and more focused, testing one
module in isolation at a time, and can test private interfaces. Integration
tests are entirely external to your library, and use your code in the same way
any other external code would, using only the public interface and exercising
multiple modules per test.

Both kinds of tests are important to ensure that the pieces of your library are
doing what you expect them to separately and together.

### Unit Tests

The purpose of unit tests is to test each unit of code in isolation from the
rest of the code, in order to be able to quickly pinpoint where code is and is
not working as expected. We put unit tests in the *src* directory, in each file
with the code that they’re testing. The convention is that we create a module
named `tests` in each file to contain the test functions, and we annotate the
module with `cfg(test)`.

#### The Tests Module and `#[cfg(test)]`

The `#[cfg(test)]` annotation on the tests module tells Rust to compile and run
the test code only when we run `cargo test`, and not when we run `cargo build`.
This saves compile time when we only want to build the library, and saves space
in the resulting compiled artifact since the tests are not included. We’ll see
that since integration tests go in a different directory, they don’t need the
`#[cfg(test)]` annotation. Because unit tests go in the same files as the code,
though, we use `#[cfg(test)]`to specify that they should not be included in the
compiled result.

Remember that when we generated the new `adder` project in the first section of
this chapter, Cargo generated this code for us:

Filename: src/lib.rs

```
#[cfg(test)]
mod tests {
    #[test]
    fn it_works() {
    }
}
```

This is the automatically generated test module. The attribute `cfg` stands for
*configuration*, and tells Rust that the following item should only be included
given a certain configuration option. In this case, the configuration option is
`test`, provided by Rust for compiling and running tests. By using this
attribute, Cargo only compiles our test code if we actively run the tests with
`cargo test`. This includes any helper functions that might be within this
module, in addition to the functions annotated with `#[test]`.

#### Testing Private Functions

There’s debate within the testing community about whether private functions
should be tested directly or not, and other languages make it difficult or
impossible to test private functions. Regardless of which testing ideology you
adhere to, Rust’s privacy rules do allow you to test private functions.
Consider the code in Listing 11-12 with the private function `internal_adder`:

Filename: src/lib.rs

```
pub fn add_two(a: i32) -> i32 {
    internal_adder(a, 2)
}

fn internal_adder(a: i32, b: i32) -> i32 {
    a + b
}

#[cfg(test)]
mod tests {
    use super::*;

    #[test]
    fn internal() {
        assert_eq!(4, internal_adder(2, 2));
    }
}
```

Listing 11-12: Testing a private function

Note that the `internal_adder` function is not marked as `pub`, but because
tests are just Rust code and the `tests` module is just another module, we can
import and call `internal_adder` in a test just fine. If you don’t think
private functions should be tested, there’s nothing in Rust that will compel
you to do so.

### Integration Tests

In Rust, integration tests are entirely external to your library. They use your
library in the same way any other code would, which means they can only call
functions that are part of your library’s public API. Their purpose is to test
that many parts of your library work correctly together. Units of code that
work correctly by themselves could have problems when integrated, so test
coverage of the integrated code is important as well. To create integration
tests, you first need a *tests* directory.

#### The *tests* Directory

To write integration tests for our code, we need to make a *tests* directory at
the top level of our project directory, next to *src*. Cargo knows to look for
integration test files in this directory. We can then make as many test files
as we’d like in this directory, and Cargo will compile each of the files as an
individual crate.

Let’s give it a try! Keep the code from Listing 11-12 in *src/lib.rs*. Make a
*tests* directory, then make a new file named *tests/integration_test.rs*, and
enter the code in Listing 11-13.

Filename: tests/integration_test.rs

```
extern crate adder;

#[test]
fn it_adds_two() {
    assert_eq!(4, adder::add_two(2));
}
```

Listing 11-13: An integration test of a function in the `adder` crate

We’ve added `extern crate adder` at the top, which we didn’t need in the unit
tests. This is because each test in the `tests` directory is an entirely
separate crate, so we need to import our library into each of them. Integration
tests use the library like any other consumer of it would, by importing the
crate and using only the public API.

We don’t need to annotate any code in *tests/integration_test.rs* with
`#[cfg(test)]`. Cargo treats the `tests` directory specially and will only
compile files in this directory if we run `cargo test`. Let’s try running
`cargo test` now:

```
cargo test
   Compiling adder v0.1.0 (file:///projects/adder)
    Finished dev [unoptimized + debuginfo] target(s) in 0.31 secs
     Running target/debug/deps/adder-abcabcabc

running 1 test
test tests::internal ... ok

test result: ok. 1 passed; 0 failed; 0 ignored; 0 measured

     Running target/debug/deps/integration_test-ce99bcc2479f4607

running 1 test
test it_adds_two ... ok

test result: ok. 1 passed; 0 failed; 0 ignored; 0 measured

   Doc-tests adder

running 0 tests

test result: ok. 0 passed; 0 failed; 0 ignored; 0 measured
```

Now we have three sections of output: the unit tests, the integration test, and
the doc tests. The first section for the unit tests is the same as we have been
seeing: one line for each unit test (we have one named `internal` that we added
in Listing 11-12), then a summary line for the unit tests.

The integration tests section starts with the line that says `Running
target/debug/deps/integration-test-ce99bcc2479f4607` (the hash at the end of
your output will be different). Then there’s a line for each test function in
that integration test, and a summary line for the results of the integration
test just before the `Doc-tests adder` section starts.

Note that adding more unit test functions in any *src* file will add more test
result lines to the unit tests section. Adding more test functions to the
integration test file we created will add more lines to the integration test
section. Each integration test file gets its own section, so if we add more
files in the *tests* directory, there will be more integration test sections.

We can still run a particular integration test function by specifying the test
function’s name as an argument to `cargo test`. To run all of the tests in a
particular integration test file, use the `--test` argument of `cargo test`
followed by the name of the file:

```
$ cargo test --test integration_test
    Finished dev [unoptimized + debuginfo] target(s) in 0.0 secs
     Running target/debug/integration_test-952a27e0126bb565

running 1 test
test it_adds_two ... ok

test result: ok. 1 passed; 0 failed; 0 ignored; 0 measured
```

This tests only the file that we specified from the *tests* directory.

#### Submodules in Integration Tests

As you add more integration tests, you may want to make more than one file in
the *tests* directory to help organize them; for example, to group the test
functions by the functionality they’re testing. As we mentioned, each file in
the *tests* directory is compiled as its own separate crate.

Treating each integration test file as its own crate is useful to create
separate scopes that are more like the way end users will be using your crate.
However, this means files in the *tests* directory don’t share the same
behavior as files in *src* do that we learned about in Chapter 7 regarding how
to separate code into modules and files.

The different behavior of files in the *tests* directory is usually most
noticeable if you have a set of helper functions that would be useful in
multiple integration test files, and you try to follow the steps from Chapter 7
to extract them into a common module. For example, if we create
*tests/common.rs* and place this function named `setup` in it, where we could
put some code that we want to be able to call from multiple test functions in
multiple test files:

Filename: tests/common.rs

```
pub fn setup() {
    // setup code specific to your library's tests would go here
}
```

If we run the tests again, we’ll see a new section in the test output for the
*common.rs* file, even though this file doesn’t contain any test functions, nor
are we calling the `setup` function from anywhere:

```
running 1 test
test tests::internal ... ok

test result: ok. 1 passed; 0 failed; 0 ignored; 0 measured

     Running target/debug/deps/common-b8b07b6f1be2db70

running 0 tests

test result: ok. 0 passed; 0 failed; 0 ignored; 0 measured

     Running target/debug/deps/integration_test-d993c68b431d39df

running 1 test
test it_adds_two ... ok

test result: ok. 1 passed; 0 failed; 0 ignored; 0 measured

   Doc-tests adder

running 0 tests

test result: ok. 0 passed; 0 failed; 0 ignored; 0 measured
```

Having `common` show up in the test results with `running 0 tests` displayed
for it is not what we wanted; we just wanted to be able to share some code with
the other integration test files.

In order to not have `common` show up in the test output, we need to use the
other method of extracting code into a file that we learned about in Chapter 7:
instead of creating *tests/common.rs*, we’ll create *tests/common/mod.rs*. When
we move the `setup` function code into *tests/common/mod.rs* and get rid of the
*tests/common.rs* file, the section in the test output will no longer show up.
Files in subdirectories of the *tests* directory do not get compiled as
separate crates or have sections in the test output.

Once we have *tests/common/mod.rs*, we can use it from any of the integration
test files as a module. Here’s an example of calling the `setup` function from
the `it_adds_two` test in *tests/integration_test.rs*:

Filename: tests/integration_test.rs

```
extern crate adder;

mod common;

#[test]
fn it_adds_two() {
    common::setup();
    assert_eq!(4, adder::add_two(2));
}
```

Note the `mod common;` declaration is the same as the module declarations we
did in Chapter 7. Then in the test function, we can call the `common::setup()`
function.

#### Integration Tests for Binary Crates

If our project is a binary crate that only contains a *src/main.rs* and does
not have a *src/lib.rs*, we aren’t able to create integration tests in the
*tests* directory and use `extern crate` to import functions defined in
*src/main.rs*. Only library crates expose functions that other crates are able
to call and use; binary crates are meant to be run on their own.

This is one of the reasons Rust projects that provide a binary have a
straightforward *src/main.rs* that calls logic that lives in *src/lib.rs*. With
that structure, integration tests *can* test the library crate by using `extern
crate` to cover the important functionality. If the important functionality
works, the small amount of code in *src/main.rs* will work as well, and that
small amount of code does not need to be tested.

## Summary

Rust’s testing features provide a way to specify how code should function to
ensure it continues to work as we expect even as we make changes. Unit tests
exercise different parts of a library separately and can test private
implementation details. Integration tests cover the use of many parts of the
library working together, and they use the library’s public API to test the
code in the same way external code will use it. Even though Rust’s type system
and ownership rules help prevent some kinds of bugs, tests are still important
to help reduce logic bugs having to do with how your code is expected to behave.

Let’s put together the knowledge from this chapter and other previous chapters
and work on a project in the next chapter!<|MERGE_RESOLUTION|>--- conflicted
+++ resolved
@@ -5,10 +5,6 @@
 
 > Program testing can be a very effective way to show the presence of bugs, but
 > it is hopelessly inadequate for showing their absence.
-<<<<<<< HEAD
->
-=======
->>>>>>> d3c81502
 > Edsger W. Dijkstra, “The Humble Programmer” (1972)
 
 Correctness in our programs means that our code does what we intend for it to
@@ -18,17 +14,6 @@
 kind of incorrectness. As such, Rust includes support for writing software
 tests within the language itself.
 
-<<<<<<< HEAD
-As an example, say we write a function called `add_two` that adds two to a
-number passed to it. This function’s signature accepts an integer as a
-parameter and returns an integer as a result. When we implement and compile
-that function, Rust will do all the type checking and borrow checking that
-we’ve seen so far. Those checks will make sure that, for instance, we aren’t
-passing a `String` value or an invalid reference to this function. What Rust
-*can’t* check is that this function will do precisely what we intend: return
-the parameter plus two, rather than, say, the parameter plus 10 or the
-parameter minus 50! That’s where tests come in.
-=======
 As an example, say we write a function called `add_two` that adds two to
 whatever number is passed to it. This function’s signature accepts an integer
 as a parameter and returns an integer as a result. When we implement and
@@ -38,7 +23,6 @@
 check is that this function will do precisely what we intend: return the
 parameter plus two, rather than, say, the parameter plus 10 or the parameter
 minus 50! That’s where tests come in.
->>>>>>> d3c81502
 
 We can write tests that assert, for example, that when we pass `3` to the
 `add_two` function, we get `5` back. We can run these tests whenever we make
@@ -53,21 +37,12 @@
 
 ## How to Write Tests
 
-<<<<<<< HEAD
-Tests are Rust functions that verify non-test code is functioning in the
-program in the expected manner. The bodies of test functions typically contain
-some setup, running the code we want to test, then asserting that the results
-are what we expect. Let’s look at the features Rust provides specifically for
-writing tests: the `test` attribute, a few macros, and the `should_panic`
-attribute.
-=======
 Tests are Rust functions that verify that the non-test code in the program is
 functioning in the expected manner. The bodies of test functions typically run
 some setup code, then run the code we want to test, then assert whether the
 results are what we expect. Let’s look at the features Rust provides
 specifically for writing tests: the `test` attribute, a few macros, and the
 `should_panic` attribute.
->>>>>>> d3c81502
 
 ### The Anatomy of a Test Function
 
@@ -79,18 +54,6 @@
 binary that runs the functions annotated with the `test` attribute and reports
 on whether each test function passes or fails.
 
-<<<<<<< HEAD
-<!-- is it annotated with `test` by the user, or only automatically? I think
-it's the latter, and has edited with a more active tone to make that clear, but
-please change if I'm wrong -->
-<!-- What do you mean by "only automatically"? The reader should be typing in
-`#test` on their own when they add new test functions; there's nothing special
-about that text. I'm not sure what part of this chapter implied "only
-automatically", can you point out where that's happening if we haven't taken
-care of it? /Carol -->
-
-=======
->>>>>>> d3c81502
 We saw in Chapter 7 that when you make a new library project with Cargo, a test
 module with a test function in it is automatically generated for us. This is to
 help us get started writing our tests, since we don’t have to go look up the
@@ -183,18 +146,6 @@
 about how to write documentation tests in the “Documentation Comments” section
 of Chapter 14. We’re going to ignore the `Doc-tests` output for now.
 
-<<<<<<< HEAD
-<!-- I might suggest changing the name of the function, could be misconstrued
-as part of the test output! -->
-<!-- `it_works` is always the name that `cargo new` generates for the first
-test function, though. We wanted to show the reader what happens when you run
-the tests immediately after generating a new project; they pass without you
-needing to change anything. I've added a bit to walk through changing the
-function name and seeing how the output changes; I hope that's sufficient.
-/Carol -->
-
-=======
->>>>>>> d3c81502
 Let’s change the name of our test and see how that changes the test output.
 Give the `it_works` function a different name, such as `exploration`, like so:
 
@@ -1090,17 +1041,6 @@
 This ran all tests with `add` in the name. Also note that the module in which
 tests appear becomes part of the test’s name, so we can run all the tests in a
 module by filtering on the module’s name.
-<<<<<<< HEAD
-
-<!-- in what kind of situation might you need to run only some tests, when you
-have lots and lots in a program? -->
-<!-- We covered this in the first paragraph of the "Running a Subset of Tests
-by Name" section, do you think it should be repeated so soon? Most people who
-use tests have sufficient motivation for wanting to run a subset of the tests,
-they just need to know how to do it with Rust, so we don't think this is a
-point that needs to be emphasized multiple times. /Carol -->
-=======
->>>>>>> d3c81502
 
 ### Ignore Some Tests Unless Specifically Requested
 
